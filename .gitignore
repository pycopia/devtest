*~
__pycache__

# C extensions
*.so
<<<<<<< HEAD
*.c
=======
src/*.c
>>>>>>> a085ce24

# Packages
*.egg
*.egg-info
dist
sdist
build
_build
build
.eggs
.cache

# Translations
*.mo

# OS cruft
.directory

tags<|MERGE_RESOLUTION|>--- conflicted
+++ resolved
@@ -3,11 +3,7 @@
 
 # C extensions
 *.so
-<<<<<<< HEAD
-*.c
-=======
 src/*.c
->>>>>>> a085ce24
 
 # Packages
 *.egg
